ARG BASE_DOCKER=broadinstitute/gatk:gatkbase-3.1.0

# stage 1 for constructing the GATK zip
FROM ${BASE_DOCKER} AS gradleBuild
LABEL stage=gatkIntermediateBuildImage
ARG RELEASE=false

RUN ls .
ADD . /gatk
WORKDIR /gatk

# Get an updated gcloud signing key, in case the one in the base image has expired
<<<<<<< HEAD
RUN curl https://packages.cloud.google.com/apt/doc/apt-key.gpg | apt-key add -
RUN add-apt-repository universe && apt update
RUN apt-get --assume-yes install git-lfs
=======
RUN rm /etc/apt/sources.list.d/google-cloud-sdk.list && \
    apt update &&\
    apt-key list && \
    curl https://packages.cloud.google.com/apt/doc/apt-key.gpg | apt-key --keyring /usr/share/keyrings/cloud.google.gpg add - && \
    add-apt-repository universe && apt update && \
    apt-get --assume-yes install git-lfs && \
    apt-get -y clean  && \
    apt-get -y autoclean  && \
    apt-get -y autoremove && \
    rm -rf /var/lib/apt/lists/*
>>>>>>> c9bf9411
RUN git lfs install --force

#Download only resources required for the build, not for testing
RUN git lfs pull --include src/main/resources/large

RUN export GRADLE_OPTS="-Xmx4048m -Dorg.gradle.daemon=false" && /gatk/gradlew clean collectBundleIntoDir shadowTestClassJar shadowTestJar -Drelease=$RELEASE
RUN cp -r $( find /gatk/build -name "*bundle-files-collected" )/ /gatk/unzippedJar/
RUN unzip -o -j $( find /gatk/unzippedJar -name "gatkPython*.zip" ) -d /gatk/unzippedJar/scripts
RUN chmod -R a+rw /gatk/unzippedJar

FROM ${BASE_DOCKER}

RUN rm /etc/apt/sources.list.d/google-cloud-sdk.list && \
    apt update && \
    apt-key list && \
    apt-get -y clean  && \
    apt-get -y autoclean  && \
    apt-get -y autoremove && \
    rm -rf /var/lib/apt/lists/*

WORKDIR /gatk

RUN chmod -R a+rw /gatk
# Location of the unzipped gatk bundle files
COPY --from=gradleBuild /gatk/unzippedJar .

#Setup linked jars that may be needed for running gatk
RUN ln -s $( find /gatk -name "gatk*local.jar" ) gatk.jar
RUN ln -s $( find /gatk -name "gatk*local.jar" ) /root/gatk.jar
RUN ln -s $( find /gatk -name "gatk*spark.jar" ) gatk-spark.jar

WORKDIR /root

 # Make sure we can see a help message
RUN java -jar gatk.jar -h
RUN mkdir /gatkCloneMountPoint
RUN mkdir /jars
RUN mkdir .gradle

WORKDIR /gatk

# Create a simple unit test runner
ENV CI true
# "export GATK_DOCKER_CONTAINER=true" is used to allow tests to determine when the're running on the docker
# (some negative python tests use this to throw skip exceptions). See GATKBaseTest::isGATKDockerContainer.
RUN echo "source activate gatk" > /root/run_unit_tests.sh && \
    echo "export GATK_DOCKER_CONTAINER=true" >> /root/run_unit_tests.sh && \
    echo "export TEST_JAR=\$( find /jars -name \"gatk*test.jar\" )" >> /root/run_unit_tests.sh && \
    echo "export TEST_DEPENDENCY_JAR=\$( find /jars -name \"gatk*testDependencies.jar\" )" >> /root/run_unit_tests.sh && \
    echo "export GATK_JAR=$( find /gatk -name "gatk*local.jar" )" >> /root/run_unit_tests.sh && \
    echo "export GATK_LAUNCH_SCRIPT=/gatk/gatk" >> /root/run_unit_tests.sh && \
    echo "mkdir /gatk/srcdir" >> /root/run_unit_tests.sh && \
    echo "cp -rp /gatkCloneMountPoint/src/main/java/* /gatk/srcdir" >> /root/run_unit_tests.sh && \
    echo "export SOURCE_DIR=/gatk/srcdir" >> /root/run_unit_tests.sh && \
    echo "export GRADLE_OPTS=\"-Xmx1024m -Dorg.gradle.daemon=false --add-opens java.prefs/java.util.prefs=ALL-UNNAMED\"" >> /root/run_unit_tests.sh && \
    echo "export CP_DIR=/gatk/testClasses" >> /root/run_unit_tests.sh && \
    echo "ln -s /gatkCloneMountPoint/src/ /gatkCloneMountPoint/scripts/docker/src" >> /root/run_unit_tests.sh && \
    echo "ln -s /gatkCloneMountPoint/build/ /gatkCloneMountPoint/scripts/docker/build" >> /root/run_unit_tests.sh && \
    echo "cd /gatk/ && /gatkCloneMountPoint/gradlew -Dfile.encoding=UTF-8 -b /gatkCloneMountPoint/dockertest.gradle testOnPackagedReleaseJar jacocoTestReportOnPackagedReleaseJar -a -p /gatkCloneMountPoint" >> /root/run_unit_tests.sh

WORKDIR /root
RUN cp -r /root/run_unit_tests.sh /gatk
RUN cp -r gatk.jar /gatk
ENV CLASSPATH /gatk/gatk.jar:$CLASSPATH

# Start GATK Python environment

WORKDIR /gatk
ENV PATH $CONDA_PATH/envs/gatk/bin:$CONDA_PATH/bin:$PATH
RUN conda env create -n gatk -f /gatk/gatkcondaenv.yml && \
    echo "source activate gatk" >> /gatk/gatkenv.rc && \
    echo "source /gatk/gatk-completion.sh" >> /gatk/gatkenv.rc && \
    conda clean -afy && \
    find /opt/miniconda/ -follow -type f -name '*.a' -delete && \
    find /opt/miniconda/ -follow -type f -name '*.pyc' -delete && \
    rm -rf /root/.cache/pip

CMD ["bash", "--init-file", "/gatk/gatkenv.rc"]

# End GATK Python environment

ENV PATH /gatk:$PATH<|MERGE_RESOLUTION|>--- conflicted
+++ resolved
@@ -10,11 +10,6 @@
 WORKDIR /gatk
 
 # Get an updated gcloud signing key, in case the one in the base image has expired
-<<<<<<< HEAD
-RUN curl https://packages.cloud.google.com/apt/doc/apt-key.gpg | apt-key add -
-RUN add-apt-repository universe && apt update
-RUN apt-get --assume-yes install git-lfs
-=======
 RUN rm /etc/apt/sources.list.d/google-cloud-sdk.list && \
     apt update &&\
     apt-key list && \
@@ -25,7 +20,6 @@
     apt-get -y autoclean  && \
     apt-get -y autoremove && \
     rm -rf /var/lib/apt/lists/*
->>>>>>> c9bf9411
 RUN git lfs install --force
 
 #Download only resources required for the build, not for testing
