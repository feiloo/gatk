--- conflicted
+++ resolved
@@ -6,113 +6,63 @@
      testParameterFiles:
           - /scripts/cnv_cromwell_tests/germline/cnv_germline_case_scattered_workflow.json
      filters:
-         branches: 
+         branches:
              - master
    - name: cnv_germline_case_workflow
      subclass: WDL
      primaryDescriptorPath: /scripts/cnv_wdl/germline/cnv_germline_case_workflow.wdl
      testParameterFiles:
-<<<<<<< HEAD
-          -  /scripts/cnv_cromwell_tests/germline/cnv_germline_case_scattered_workflow.json
-     filters:
-         branches:
-             - master
-=======
      -  /scripts/cnv_cromwell_tests/germline/cnv_germline_case_scattered_workflow.json
      filters:
        branches:
         - master
->>>>>>> 291bfd01
    - name: cnv_germline_cohort_workflow
      subclass: WDL
      primaryDescriptorPath: /scripts/cnv_wdl/germline/cnv_germline_cohort_workflow.wdl
      testParameterFiles:
-<<<<<<< HEAD
-          -  /scripts/cnv_cromwell_tests/germline/cnv_germline_cohort_workflow.json
-     filters:
-         branches:
-             - master
+     -  /scripts/cnv_cromwell_tests/germline/cnv_germline_cohort_workflow.json
+     filters:
+       branches:
+         - master
    - name: cnv_somatic_pair_workflow
      subclass: WDL
      primaryDescriptorPath: /scripts/cnv_wdl/somatic/cnv_somatic_pair_workflow.wdl
-     testParameterFiles: 
-          -  /scripts/cnv_cromwell_tests/somatic/cnv_somatic_pair_wes_do-gc_workflow.json
-     filters:
-         branches:
-             - master
-=======
-     -  /scripts/cnv_cromwell_tests/germline/cnv_germline_cohort_workflow.json
-     filters:
-       branches:
-         - master
-   - name: cnv_somatic_pair_workflow
-     subclass: WDL
-     primaryDescriptorPath: /scripts/cnv_wdl/somatic/cnv_somatic_pair_workflow.wdl
      testParameterFiles:
      -  /scripts/cnv_cromwell_tests/somatic/cnv_somatic_pair_wes_do-gc_workflow.json
      filters:
        branches:
          - master
->>>>>>> 291bfd01
    - name: cnv_somatic_panel_workflow
      subclass: WDL
      primaryDescriptorPath: /scripts/cnv_wdl/somatic/cnv_somatic_panel_workflow.wdl
      testParameterFiles:
-<<<<<<< HEAD
-          -  /scripts/cnv_cromwell_tests/somatic/cnv_somatic_panel_wes_do-gc_workflow.json
-     filters:
-         branches:
-             - master
+     -  /scripts/cnv_cromwell_tests/somatic/cnv_somatic_panel_wes_do-gc_workflow.json
+     filters:
+       branches:
+         - master
    - name: cnv_joint_call_exomes
      subclass: WDL
      primaryDescriptorPath: /scripts/cnv_wdl/germline/joint_call_exome_cnvs.wdl
      filters:
-         branches:
-             - master
-=======
-     -  /scripts/cnv_cromwell_tests/somatic/cnv_somatic_panel_wes_do-gc_workflow.json
-     filters:
-       branches:
-         - master
->>>>>>> 291bfd01
+       branches:
+         - master
    - name: cram2filtered
      subclass: WDL
      primaryDescriptorPath: /scripts/cnn_variant_wdl/cram2filtered.wdl
      testParameterFiles:
-<<<<<<< HEAD
-          - /scripts/cnn_variant_wdl/jsons/cram2filtered.json
-     filters:
-         branches:
-             - master
-=======
      - /scripts/cnn_variant_wdl/jsons/cram2filtered.json
      filters:
        branches:
          - master
->>>>>>> 291bfd01
    - name: cram2model
      subclass: WDL
      primaryDescriptorPath: /scripts/cnn_variant_wdl/cram2model.wdl
      testParameterFiles:
-<<<<<<< HEAD
-          - /scripts/cnn_variant_wdl/jsons/cram2model.json
-     filters:
-         branches:
-             - master
+     - /scripts/cnn_variant_wdl/jsons/cram2model.json
+     filters:
+       branches:
+         - master
    - name: Funcotator
-     subclass: WDL
-     primaryDescriptorPath: /scripts/funcotator_wdl/funcotator.wdl
-     testParameterFiles:
-          - /scripts/funcotator_wdl/funcotator.json
-     filters:
-         branches:
-             - master
-=======
-     - /scripts/cnn_variant_wdl/jsons/cram2model.json
-     filters:
-       branches:
-         - master
-   - name: funcotator
      subclass: WDL
      primaryDescriptorPath: /scripts/funcotator_wdl/funcotator.wdl
      testParameterFiles:
@@ -319,76 +269,41 @@
        branches:
          - master
          - ah_var_store
->>>>>>> 291bfd01
    - name: MitochondriaPipeline
      subclass: WDL
      primaryDescriptorPath: /scripts/mitochondria_m2_wdl/MitochondriaPipeline.wdl
      testParameterFiles:
-<<<<<<< HEAD
-          -  /scripts/mitochondria_m2_wdl/ExampleInputsMitochondriaPipeline.json
-     filters:
-         branches:
-             - master
-=======
-     -  /scripts/mitochondria_m2_wdl/test_mitochondria_m2_wdl.json
-     filters:
-       branches:
-         - master
->>>>>>> 291bfd01
+     -  /scripts/mitochondria_m2_wdl/ExampleInputsMitochondriaPipeline.json
+     filters:
+       branches:
+         - master
    - name: mutect2
      subclass: WDL
      primaryDescriptorPath: /scripts/mutect2_wdl/mutect2.wdl
      testParameterFiles:
-<<<<<<< HEAD
-          - /scripts/m2_cromwell_tests/mutect2.inputs.json
-     filters:
-         branches:
-             - master
+     - /scripts/m2_cromwell_tests/mutect2.inputs.json
+     filters:
+       branches:
+         - master
    - name: mutect2_pon
      subclass: WDL
      primaryDescriptorPath: /scripts/mutect2_wdl/mutect2_pon.wdl
      filters:
-         branches:
-             - master
-=======
-     - /scripts/m2_cromwell_tests/mutect2.inputs.json
-     filters:
-       branches:
-         - master
-   - name: mutect2_pon
-     subclass: WDL
-     primaryDescriptorPath: /scripts/mutect2_wdl/mutect2_pon.wd
-     filters:
-       branches:
-         - master
->>>>>>> 291bfd01
+       branches:
+         - master
    - name: run_happy
      subclass: WDL
      primaryDescriptorPath: /scripts/cnn_variant_wdl/run_happy.wdl
      testParameterFiles:
-<<<<<<< HEAD
-          - /scripts/cnn_variant_wdl/jsons/run_happy.json
-     filters:
-         branches:
-             - master
-=======
      - /scripts/cnn_variant_wdl/jsons/run_happy.json
      filters:
        branches:
          - master
->>>>>>> 291bfd01
    - name: pathseq_pipeline
      subclass: WDL
      primaryDescriptorPath: /scripts/pathseq/wdl/pathseq_pipeline.wdl
      testParameterFiles:
-<<<<<<< HEAD
-          - /scripts/pathseq/wdl/pathseq_pipeline_template.json
-     filters:
-         branches:
-             - master
-=======
      - /scripts/pathseq/wdl/pathseq_pipeline_template.json
      filters:
        branches:
-         - master
->>>>>>> 291bfd01
+         - master