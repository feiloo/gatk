--- conflicted
+++ resolved
@@ -45,28 +45,17 @@
         final int[] rawGenotypeCounts = {0, 1, 1};
 
         final GenotypesContext genotypes = engine.iterateOnGenotypes(vc, Arrays.asList(Aref, oneInserted, twoInserted, threeInserted, fourRepeats),
-<<<<<<< HEAD
-                alleleCounts, sbSum, false, false, true, rawGenotypeCounts);
-=======
                 alleleCounts, sbSum, false, true, rawGenotypeCounts);
->>>>>>> c9bf9411
 
         Assert.assertTrue(genotypes.get(0).hasPL() && genotypes.get(0).getPL().length == 15);
         Assert.assertTrue(genotypes.get(1).hasPL() && genotypes.get(1).getPL().length == 15);
 
         // repeat, but this time request that PLs are not returned in the GenotypesContext and verify
         final GenotypesContext genotypesNoPl = engine.iterateOnGenotypes(vc, Arrays.asList(Aref, oneInserted, twoInserted, threeInserted, fourRepeats),
-<<<<<<< HEAD
-                alleleCounts, sbSum, false, false, false, rawGenotypeCounts);
-
-        Assert.assertTrue(!genotypesNoPl.get(0).hasPL());
-        Assert.assertTrue(!genotypesNoPl.get(1).hasPL());        
-=======
                 alleleCounts, sbSum, false, false, rawGenotypeCounts);
 
         Assert.assertFalse(genotypesNoPl.get(0).hasPL());
         Assert.assertFalse(genotypesNoPl.get(1).hasPL());
->>>>>>> c9bf9411
     }
 
     //use more alts than the maxAltAllelesToOutput for the engine, forcing on-the-fly generation of GLCalculator not in the cache
